--- conflicted
+++ resolved
@@ -201,14 +201,14 @@
         Some(FunctionReturn { ty, throws }) => (
             quote! { #ty },
             None,
-            quote! { <#ty as ::uniffi::FfiReturn>::FfiType },
+            quote! { <#ty as ::uniffi::FfiConverter<crate::UniFfiTag>>::FfiType },
             throws,
         ),
 
         None => (
             quote! { () },
             None,
-            quote! { <() as ::uniffi::FfiReturn>::FfiType },
+            quote! { <() as ::uniffi::FfiConverter<crate::UniFfiTag>>::FfiType },
             &None,
         ),
     };
@@ -225,7 +225,6 @@
         };
 
         quote! {
-<<<<<<< HEAD
             ::uniffi::call_with_output(call_status, || {
                 Some(Box::new(::uniffi::RustFuture::#rust_future_ctor(
                     async move {
@@ -240,12 +239,12 @@
                 quote! {
                     ::uniffi::call_with_result(call_status, || {
                         let val = #rust_fn_call.map_err(|e| {
-                            <#error_ident as ::uniffi::FfiConverter>::lower(
+                            <#error_ident as ::uniffi::FfiConverter<crate::UniFFiTag>>::lower(
                                 ::std::convert::Into::into(e),
                             )
                         })?;
 
-                        Ok(<#return_ty as ::uniffi::FfiReturn>::lower(val))
+                        Ok(<#return_ty as ::uniffi::FfiConverter<crate::UniFfiTag>>::lower(val))
                     })
                 }
             }
@@ -253,26 +252,10 @@
             None => {
                 quote! {
                     ::uniffi::call_with_output(call_status, || {
-                        <#return_ty as ::uniffi::FfiReturn>::lower(#rust_fn_call)
+                        <#return_ty as ::uniffi::FfiConverter<crate::UniFfiTag>>::lower(#rust_fn_call)
                     })
                 }
             }
-=======
-            ::uniffi::call_with_result(call_status, || {
-                let val = #rust_fn_call.map_err(|e| {
-                    <#error_ident as ::uniffi::FfiConverter<crate::UniFfiTag>>::lower(
-                        ::std::convert::Into::into(e),
-                    )
-                })?;
-                Ok(<#ty as ::uniffi::FfiConverter<crate::UniFfiTag>>::lower(val))
-            })
-        }
-    } else {
-        quote! {
-            ::uniffi::call_with_output(call_status, || {
-                <#ty as ::uniffi::FfiConverter<crate::UniFfiTag>>::lower(#rust_fn_call)
-            })
->>>>>>> 1d6c3845
         }
     };
 
@@ -288,10 +271,10 @@
                 future: ::std::option::Option<&mut ::uniffi::RustFuture<#return_ty, #throw_ty>>,
                 waker: ::std::option::Option<::uniffi::RustFutureForeignWakerFunction>,
                 waker_environment: *const ::std::ffi::c_void,
-                polled_result: &mut <#return_ty as ::uniffi::FfiReturn>::FfiType,
+                polled_result: &mut <#return_ty as ::uniffi::FfiConverter<crate::UniFfiTag>>::FfiType,
                 call_status: &mut ::uniffi::RustCallStatus,
             ) -> bool {
-                ::uniffi::ffi::uniffi_rustfuture_poll(future, waker, waker_environment, polled_result, call_status)
+                ::uniffi::ffi::uniffi_rustfuture_poll::<_, _, crate::UniFfiTag>(future, waker, waker_environment, polled_result, call_status)
             }
         });
 
@@ -325,15 +308,9 @@
         pub extern "C" fn #ffi_ident(
             #(#params,)*
             call_status: &mut ::uniffi::RustCallStatus,
-<<<<<<< HEAD
         ) -> #return_expr {
             ::uniffi::deps::log::debug!(#name);
             #body_expr
-=======
-        ) -> <#ty as ::uniffi::FfiConverter<crate::UniFfiTag>>::FfiType {
-            ::uniffi::deps::log::debug!(#name_s);
-            #return_expr
->>>>>>> 1d6c3845
         }
 
         #( #extra_functions )*
